--- conflicted
+++ resolved
@@ -227,12 +227,17 @@
     st.session_state["planner_results"] = None
 
 # Sidebar Navigation
-<<<<<<< HEAD
-tab_options = st.sidebar.radio("Navigate", ["Home", "Stock Dashboard", "Finance Bot", "Goal Planner"], label_visibility="collapsed")
-=======
-tab_options = st.sidebar.radio("🔎 Navigate", ["🏠 Home", "📊 Stock Dashboard", "💬 Finance Bot", "🎯 Goal Planner","💼 Portfolio Tracker","💸 SIP and Lumpsum Calculator"])
-
->>>>>>> 0a6d45db
+tab_options = st.sidebar.radio(
+    "Navigate",
+    ["🏠 Home",
+     "📈 Stock Dashboard",
+     "🤖 Finance Bot",
+     "🎯 Goal Planner",
+     "📊 Portfolio Tracker",
+     "🧮 SIP and Lumpsum Calculator"],
+    label_visibility="collapsed"
+)
+
 
 # Home Tab
 if tab_options == "Home":
