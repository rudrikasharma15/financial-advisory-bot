--- conflicted
+++ resolved
@@ -1,4 +1,3 @@
-<<<<<<< HEAD
 import sys
 import os
 import time
@@ -148,7 +147,7 @@
             )
             st.session_state.goals[idx]["progress"] = progress
             st.progress(int(progress / g["amount"] * 100))
-=======
+            
 import streamlit as st
 import pandas as pd
 import time
@@ -937,4 +936,5 @@
     </div>
 </div>
 """, unsafe_allow_html=True)
->>>>>>> eda80797
+
+main()  