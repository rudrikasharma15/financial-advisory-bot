--- conflicted
+++ resolved
@@ -1,5 +1,6 @@
-<<<<<<< HEAD
-{"sagnik456": "2468a22468a2", "Pranav": "1234"}
-=======
-{"sagnik456": "2468a22468a2", "Padma": "Himanshi", "Sia": "Sia"}
->>>>>>> 0339ba2e
+{
+  "sagnik456": "2468a22468a2",
+  "Pranav": "1234",
+  "Padma": "Himanshi",
+  "Sia": "Sia"
+}